import os
from typing import Literal
import time

import torch
from pydantic_config import parse_argv, BaseConfig
from einops import rearrange
from torch.nn import functional as F

from transformers import (
    AutoTokenizer,
    get_cosine_schedule_with_warmup,
)

from torch.distributed._composable.fsdp import fully_shard, MixedPrecisionPolicy

import torch.distributed as dist
from zeroband import utils
from zeroband.diloco import Diloco, DilocoConfig
from zeroband.comms import ElasticDeviceMesh

from zeroband.utils import (
    GPUMemoryMonitor,
    PerfCounter,
    get_module_signature,
    get_optimizer_signature,
)
from zeroband.utils.activation_ckpt import apply_ac_ckpt
from zeroband.utils.monitor import WandbMonitor, DummyMonitor
from zeroband.data import TEST_VOCAB_SIZE, get_dataloader, DataConfig
from zeroband.models.llama import get_model
from zeroband.utils.profiler import MemoryProfiler
from zeroband.utils.world_info import get_world_info
from zeroband.utils.logging import get_logger
from zeroband.checkpoint import CkptManager, TrainingProgress


class OptimConfig(BaseConfig):
    lr: float = 4e-4
    weight_decay: float = 0.1
    adam_betas1: float = 0.9
    adam_betas2: float = 0.95

    warmup_steps: int = 1000
    total_steps: int = 88_000
    batch_size: int = 512


class MemoryProfilerConfig(BaseConfig):
    freq: int = 10
    snapshot_dir: str


class TrainConfig(BaseConfig):
    micro_bs: int
    torch_compile: bool = True
    ac_ckpt: bool | int = False
    reshard_after_forward: bool = False  # old shard grad op False mean full shard

    reduce_fp32: bool = False  # should be True if SXM. Keep to false as default for backward compatibility

    log_model_hash: bool = False

    memory_monitor: bool = False
    memory_profiler: MemoryProfilerConfig | None = None


class CkptConfig(BaseConfig):
    path: str
    interval: int

    remote_path: str | None = None  # could be a s3 path


class Config(BaseConfig):
    # main config
    name_model: Literal["debugmodel", "150M", "271M", "1B", "7B", "10B", "13B", "26B", "70B"] = "150M"
<<<<<<< HEAD
    type_model: Literal["llama2", "llama3"] = "llama3"
=======
    type_model: Literal["llama2", "llama3"] = "llama2"
>>>>>>> cf1514c4

    project: str = "zeroband"
    metric_logger_type: Literal["wandb", "dummy"] = "wandb"

    # sub config
    diloco: DilocoConfig | None = None
    data: DataConfig = DataConfig()
    optim: OptimConfig = OptimConfig()
    train: TrainConfig

    ckpt: CkptConfig | None = None
    resume: str | None = None


def train(config: Config):
    # batch_size is the total batch size for all GPUs
    assert config.optim.batch_size % world_info.local_world_size == 0
    batch_size = config.optim.batch_size // world_info.local_world_size

    assert batch_size % config.train.micro_bs == 0
    gradient_accumulation_steps = batch_size // config.train.micro_bs

    if config.ckpt is not None and config.ckpt.interval is not None and config.diloco is not None:
        assert (
            config.ckpt.interval % config.diloco.inner_steps == 0
        ), "ckpt interval must be a multiple of diloco inner steps as we only save at the end of an outer step"

    if config.type_model == "llama2":
        tokenizer = AutoTokenizer.from_pretrained("mistralai/Mistral-7B-v0.1", use_fast=True)
        tokenizer.pad_token = "</s>"
    elif config.type_model == "llama3":
        tokenizer = AutoTokenizer.from_pretrained("meta-llama/Meta-Llama-3-8B", use_fast=True)
    else:
        raise ValueError(f"Model type {config.type_model} not supported")

    logger.debug("tokenizer loaded")

    train_dataloader = get_dataloader(
        tokenizer=tokenizer,
        world_size=world_info.world_size,
        rank=world_info.rank,
        batch_size=config.train.micro_bs,
<<<<<<< HEAD
        num_workers=config.data.num_workers,
        fake_data=config.data.fake,
        pad_token_id=0 if config.type_model == "llama3" else tokenizer.pad_token_id,
=======
        data_config=config.data,
>>>>>>> cf1514c4
    )

    model, model_config = get_model(
        config.name_model,
        config.type_model,
        vocab_size=len(tokenizer)
        if config.name_model != "debugmodel" or not config.data.fake
        else TEST_VOCAB_SIZE,
        seq_length=config.data.seq_length,
    )

    if config.train.log_model_hash:
        # Compute SHA256 hash
        logger.info(f"Model hash: {get_module_signature(model)}")

    model = model.to(world_info.local_rank)
    logger.debug("model loaded")

    gpu_peak_flops = utils.get_peak_flops(torch.cuda.get_device_name(torch.device("cuda")))
    logger.info(f"Peak FLOPS used for computing MFU: {gpu_peak_flops:.3e}")

    num_params = utils.get_num_params(model, exclude_embedding=True)
    logger.info(f"Number of parameters: {num_params}")
    num_flop_per_token = utils.get_num_flop_per_token(
        num_params,
        model_config,
        config.data.seq_length,
    )

    if config.train.ac_ckpt:
        num = 1 if isinstance(config.train.ac_ckpt, bool) else config.train.ac_ckpt
        apply_ac_ckpt(model, num)

    elastic_device_mesh = ElasticDeviceMesh()

    mp_policy = MixedPrecisionPolicy(
        param_dtype=torch.bfloat16, reduce_dtype=torch.float32 if config.train.reduce_fp32 else None
    )

    for layer_id, transformer_block in model.layers.items():
        if config.train.reshard_after_forward:
            reshard_after_forward = int(layer_id) < len(model.layers) - 1
        else:
            reshard_after_forward = False
        fully_shard(
            transformer_block,
            mp_policy=mp_policy,
            mesh=elastic_device_mesh.cuda_local_mesh,
            reshard_after_forward=reshard_after_forward,
        )
    fully_shard(
        model,
        mp_policy=mp_policy,
        mesh=elastic_device_mesh.cuda_local_mesh,
        reshard_after_forward=config.train.reshard_after_forward,
    )
    logger.debug("model fsdped")

    # Setup optimizers
    inner_optimizer = torch.optim.AdamW(
        model.parameters(),
        lr=config.optim.lr,
        weight_decay=config.optim.weight_decay,
        betas=(config.optim.adam_betas1, config.optim.adam_betas2),
    )

    if config.diloco is not None:
        diloco = Diloco(config.diloco, model, elastic_device_mesh)

    scheduler = get_cosine_schedule_with_warmup(
        inner_optimizer,
        num_warmup_steps=config.optim.warmup_steps,
        num_training_steps=config.optim.total_steps,
    )

    training_progress = TrainingProgress(total_tokens=0, outer_step=0, step=0)

    ckpt_manager = CkptManager(
        model=model,
        optimizer=inner_optimizer,
        scheduler=scheduler,
        dataloader=train_dataloader,
        training_progress=training_progress,
        diloco_offloaded_optimizer=diloco.outer_optimizer if config.diloco is not None else None,
        diloco_offloaded_param_list=diloco.param_list_cpu if config.diloco is not None else None,
    )

    if config.train.torch_compile:
        # we need to compile AFTER creating the CKPT manager, DON'T ASK ME WHY
        model = torch.compile(model)
        logger.debug("model compiled")

    if config.resume is not None:
        # all is inplace
        ckpt_manager.load(resume_ckpt_path=config.resume)
        if config.train.log_model_hash:
            logger.info(f"optimizer hash: {get_optimizer_signature(diloco.outer_optimizer)}")

    model.train()

    if world_info.rank == 0:
        logger_cls = WandbMonitor if config.metric_logger_type == "wandb" else DummyMonitor
        metric_logger = logger_cls(
            project=config.project,
            config={"config": config.model_dump(), "world_info": world_info.json()},
            resume=False,
        )

    if config.train.memory_monitor:
        gpu_mem_monitor = GPUMemoryMonitor()
    if config.train.memory_profiler is not None:
        memory_profiler = MemoryProfiler(config.train.memory_profiler.freq, config.train.memory_profiler.snapshot_dir)

    train_dataloader_iterator = iter(train_dataloader)

    num_inner_steps = config.diloco.inner_steps if config.diloco is not None else 1
    perf_counter = PerfCounter(window_size=10)

    logger.info("starting training")

    while True:
        if num_inner_steps > 1:
            # if we don't use diloco we don't print the outer step logs
            logger.info(f"outer_step step: {training_progress.outer_step}")

        time_start_outer = time.perf_counter()
        for _inner_step in range(num_inner_steps):
            loss_batch = 0

            for grad_acc_step in range(gradient_accumulation_steps):
                is_accumulating = grad_acc_step < gradient_accumulation_steps - 1
                # no sync if we are accumulating gradients
                model.set_requires_gradient_sync(not is_accumulating)

                batch = next(train_dataloader_iterator)
                input_ids = batch["input_ids"].to("cuda")
                labels = batch["labels"].to("cuda")

                logits = model(tokens=input_ids).contiguous()
                flatten_logits = rearrange(logits, "b seq vocab -> (b seq) vocab")
                flatten_labels = rearrange(labels, "b seq -> (b seq)")

                loss = (
<<<<<<< HEAD
                    F.cross_entropy(flatten_logits, flatten_labels, ignore_index=0 if config.type_model == "llama3" else tokenizer.pad_token_id)
=======
                    F.cross_entropy(flatten_logits, flatten_labels, ignore_index=tokenizer.pad_token_id)
>>>>>>> cf1514c4
                    / gradient_accumulation_steps
                )
                loss.backward()
                loss_batch += loss.detach()

            torch.nn.utils.clip_grad_norm_(model.parameters(), 1.0)
            inner_optimizer.step()
            scheduler.step()
            inner_optimizer.zero_grad()

            # logging
            training_progress.step += 1
            inner_lr = [group["lr"] for group in inner_optimizer.param_groups][0]

            dist.all_reduce(tensor=loss_batch, op=dist.ReduceOp.AVG, group=elastic_device_mesh.local_pg)
            # syncing loss across all data parallel rank within a nodes

            new_tokens = config.data.seq_length * config.optim.batch_size
            perf_counter.count_tokens(new_tokens)

            if config.diloco is not None:
                training_progress.total_tokens += new_tokens
            else:
                # we count the total tokens with respect to all diloco workers
                # might need to tweak this as some worker might fail to join the all reduce later
                training_progress.total_tokens += new_tokens * elastic_device_mesh.global_pg.size()

            metrics = {
                "Loss": loss_batch.item(),
                "step": training_progress.step,
                "inner_lr": inner_lr,
                "Perplexity": torch.exp(loss_batch).item(),
                "total_tokens": training_progress.total_tokens,
            }
            if config.train.memory_monitor:
                peak_gpu_stats = gpu_mem_monitor.get_peak_stats()
                metrics.update(peak_gpu_stats)

            log = f"step: {training_progress.step}, loss: {loss_batch.item():.4f}"

            tokens_per_second = perf_counter.get_tokens_per_second()

            if tokens_per_second is not None:
                metrics["tokens_per_second"] = tokens_per_second
                metrics["mfu"] = (
                    100 * num_flop_per_token * tokens_per_second / gpu_peak_flops / world_info.local_world_size
                )
                log += f", tokens_per_second: {tokens_per_second:.2f}, mfu: {metrics['mfu']:.2f}"

            if config.diloco is not None:
                metrics["num_peers"] = elastic_device_mesh.global_pg.size()
                log += f", diloco_peers: {metrics['num_peers']}"

            if world_info.rank == 0:
                metric_logger.log(metrics)

            logger.info(log)

            if config.train.memory_profiler is not None:
                memory_profiler.step()

        if config.diloco is not None:
            if config.train.log_model_hash:
                logger.debug("Pre diloco model: %s", get_module_signature(model))

            diloco.step(model)

            if config.train.log_model_hash:
                logger.debug("Post diloco model: %s", get_module_signature(model))

            if config.train.log_model_hash:
                logger.info(f"optimizer hash: {get_optimizer_signature(diloco.outer_optimizer)}")

        training_progress.outer_step += 1

        if (
            config.ckpt is not None
            and training_progress.step > 0
            and training_progress.step % config.ckpt.interval == 0
        ):
            # we only allow to checkpoint after a outer step. For non diloco training outer step = 1 anyway
            ckpt_manager.save(config.ckpt.path, config.ckpt.remote_path)

        if config.diloco:
            tokens_per_second = (
                config.optim.batch_size
                * config.diloco.inner_steps
                * config.data.seq_length
                / (time.perf_counter() - time_start_outer)
            )
            mfu = 100 * num_flop_per_token * tokens_per_second / gpu_peak_flops / world_info.local_world_size
            logger.info(f"effective mfu: {mfu}")

        if config.train.memory_monitor:
            logger.info(f"outer step peak gpu stats: {gpu_mem_monitor.format_peak_states()}")

        if training_progress.step >= config.optim.total_steps:
            # we only allow to break outisde of the inner loop.
            # This avoid ending the training in the middle of a the inner loop
            # Since ckpt strategy and all reduce is done at the outer loop level.
            break

    if world_info.rank == 0:
        metric_logger.finish()

    ckpt_manager.wait_async_save_process()

    del elastic_device_mesh  # allow to clean up for smoother tests transition

    logger.info("Training finished, exiting ...")


if __name__ == "__main__":
    # Allow eager fallback during production so that that the training runs dont die
    # However, in development, we want to know that we broke torch compile
    torch._dynamo.config.suppress_errors = "ZERO_BAND_DEV" not in os.environ
    torch.set_float32_matmul_precision("high")
    torch.manual_seed(42)  # this ensure same weight init across diloco workers

    world_info = get_world_info()
    logger = get_logger()

    torch.cuda.set_device(world_info.local_rank)

    config = Config(**parse_argv())
    logger.debug(f"config: {config.model_dump()}")

    train(config)<|MERGE_RESOLUTION|>--- conflicted
+++ resolved
@@ -75,11 +75,7 @@
 class Config(BaseConfig):
     # main config
     name_model: Literal["debugmodel", "150M", "271M", "1B", "7B", "10B", "13B", "26B", "70B"] = "150M"
-<<<<<<< HEAD
     type_model: Literal["llama2", "llama3"] = "llama3"
-=======
-    type_model: Literal["llama2", "llama3"] = "llama2"
->>>>>>> cf1514c4
 
     project: str = "zeroband"
     metric_logger_type: Literal["wandb", "dummy"] = "wandb"
@@ -122,13 +118,8 @@
         world_size=world_info.world_size,
         rank=world_info.rank,
         batch_size=config.train.micro_bs,
-<<<<<<< HEAD
-        num_workers=config.data.num_workers,
-        fake_data=config.data.fake,
         pad_token_id=0 if config.type_model == "llama3" else tokenizer.pad_token_id,
-=======
         data_config=config.data,
->>>>>>> cf1514c4
     )
 
     model, model_config = get_model(
@@ -272,11 +263,7 @@
                 flatten_labels = rearrange(labels, "b seq -> (b seq)")
 
                 loss = (
-<<<<<<< HEAD
                     F.cross_entropy(flatten_logits, flatten_labels, ignore_index=0 if config.type_model == "llama3" else tokenizer.pad_token_id)
-=======
-                    F.cross_entropy(flatten_logits, flatten_labels, ignore_index=tokenizer.pad_token_id)
->>>>>>> cf1514c4
                     / gradient_accumulation_steps
                 )
                 loss.backward()
